# RistrettoDB
![ristretto Logo](ristretto_logo.png)

<<<<<<< HEAD
> "Bygget på koffein og høy hastighet!"

A tiny, blazingly fast, embeddable append-only SQL engine written in C, designed to outperform SQLite in narrowly optimized scenarios.
=======
A tiny, blazingly fast, embeddable append-only SQL engine written in C that delivers **2.82x performance improvement** over SQLite for specialized workloads.
>>>>>>> 267306ad

## What is RistrettoDB?

RistrettoDB is a specialized embedded database engine optimized for extreme performance in specific use cases. Named after the concentrated espresso shot, it delivers maximum performance in a minimal package by focusing on a carefully chosen subset of SQL functionality.

Unlike general-purpose databases, RistrettoDB trades broad feature support for raw speed through:
- Zero-copy memory-mapped I/O
- Hard-coded execution pipelines (no virtual machine overhead)
- SIMD-vectorized operations
- Fixed-width row layouts
- Direct memory access patterns

![speed_train Logo](speed_train.png)

## Features

### Core SQL Support
- **CREATE TABLE** - Define tables with typed columns
- **INSERT** - Add data with automatic type checking and conversion
- **SELECT** - Query data with table scanning

### Supported Data Types
- `INTEGER` - 64-bit signed integers
- `REAL` - Double-precision floating point
- `TEXT` - Variable-length strings (up to 255 chars)
- `NULL` - Null values

### Storage Features
- Memory-mapped file storage for zero-copy I/O
- Fixed-width row format for predictable performance
- 4KB page-aligned data access
- B+Tree indexing for efficient lookups
- Persistent storage to disk

## Performance Features

RistrettoDB is engineered for maximum performance through several key optimizations:

### Memory-Mapped I/O
- Direct file access via `mmap()` eliminates buffer copying
- Zero-copy data access reduces memory allocations
- Page-aligned data structures for cache efficiency

### SIMD Vectorization
- Clang vector extensions for cross-platform SIMD
- 4x faster filtering operations on integer/float columns
- Vectorized bitmap operations for complex WHERE clauses
- Manual prefetching for cache optimization

### Hard-Coded Execution Paths
- No bytecode interpreter or virtual machine overhead
- Direct function calls for all operations
- Inlined execution pipelines
- Static query plan structures

### Fixed-Width Row Format
- Eliminates variable-length parsing overhead
- Enables direct memory access to column data
- Predictable cache behavior
- 8-byte aligned column layout

### Compiler Optimizations
- Built with `-O3 -march=native` for maximum optimization
- Platform-specific instruction generation
- Link-time optimization ready

## How It Works

### Architecture Overview

```
┌─────────────────┐    ┌──────────────────┐    ┌─────────────────┐
│   SQL Parser    │ -> │  Query Planner   │ -> │  Execution      │
│  (parser.c)     │    │   (query.c)      │    │  (query.c)      │
└─────────────────┘    └──────────────────┘    └─────────────────┘
         |                       |                       |
         v                       v                       v
┌─────────────────┐    ┌──────────────────┐    ┌─────────────────┐
│  Statement      │    │  QueryPlan       │    │  TableScanner   │
│  Structures     │    │  Structures      │    │  (storage.c)    │
└─────────────────┘    └──────────────────┘    └─────────────────┘
                                                         |
                                                         v
                                               ┌─────────────────┐
                                               │  Memory-Mapped  │
                                               │  Pager          │
                                               │  (pager.c)      │
                                               └─────────────────┘
```

### Execution Flow

1. **Parse SQL** → Convert SQL text to structured statements
2. **Plan Query** → Create direct execution plans (no optimization)
3. **Execute** → Run hard-coded execution paths
4. **Storage** → Direct memory-mapped file access

### Data Storage Layout

```
File Layout:
┌─────────────┬─────────────┬─────────────┬─────────────┐
│   Page 0    │   Page 1    │   Page 2    │    ...      │
│ (4KB)       │ (4KB)       │ (4KB)       │             │
└─────────────┴─────────────┴─────────────┴─────────────┘

Page Layout:
┌─────────────┬─────────────┬─────────────┬─────────────┐
│ Page Header │    Row 1    │    Row 2    │    ...      │
│ (8 bytes)   │ (fixed)     │ (fixed)     │             │
└─────────────┴─────────────┴─────────────┴─────────────┘

Row Layout (Fixed-Width):
┌─────────────┬─────────────┬─────────────┬─────────────┐
│  Column 1   │  Column 2   │  Column 3   │    ...      │
│ (aligned)   │ (aligned)   │ (aligned)   │             │
└─────────────┴─────────────┴─────────────┴─────────────┘
```

## Building

### Prerequisites
- Clang compiler (recommended for SIMD support)
- POSIX-compliant system (Linux, macOS, BSD)

### Build Commands

```bash
# Standard optimized build
make

# Debug build with symbols
make debug

# Run tests
make test

# Clean build artifacts
make clean

# Format code
make format
```

The binary will be created in the `bin/` directory.

## Usage Examples

### Command Line Interface

```bash
# Start the REPL
bin/ristretto

# Use a specific database file
bin/ristretto mydata.db
```

### Basic Operations

```sql
-- Create a table
CREATE TABLE users (id INTEGER, name TEXT, score REAL);

-- Insert data
INSERT INTO users VALUES (1, 'Alice', 95.5);
INSERT INTO users VALUES (2, 'Bob', 87.2);
INSERT INTO users VALUES (3, 'Charlie', 92.8);

-- Query data
SELECT * FROM users;
```

Output:
```
id | name | score
1 | Alice | 95.5
id | name | score  
2 | Bob | 87.2
id | name | score
3 | Charlie | 92.8
```

### Programmatic Usage

```c
#include "db.h"

int main() {
    // Open database
    RistrettoDB* db = ristretto_open("example.db");
    
    // Execute DDL
    ristretto_exec(db, "CREATE TABLE products (id INTEGER, name TEXT, price REAL)");
    
    // Insert data
    ristretto_exec(db, "INSERT INTO products VALUES (1, 'Laptop', 999.99)");
    
    // Query with callback
    ristretto_query(db, "SELECT * FROM products", my_callback, NULL);
    
    // Clean up
    ristretto_close(db);
    return 0;
}
```

### Performance Testing

```bash
# Create a large dataset
for i in {1..10000}; do
    echo "INSERT INTO benchmark VALUES ($i, 'Item$i', $(( RANDOM % 1000 )).99);"
done | bin/ristretto bench.db

# Time SELECT operations
time echo "SELECT * FROM benchmark;" | bin/ristretto bench.db > /dev/null
```

### Running Benchmarks

RistrettoDB includes a comprehensive benchmarking suite to compare performance against SQLite:

```bash
# Build and run all benchmarks
make benchmark

# Run specific benchmark suites
make benchmark-vs-sqlite      # Head-to-head comparison
make benchmark-micro          # Detailed performance analysis
make benchmark-speedtest      # SQLite speedtest1 subset

# Build benchmark executables only
make benchmark-build
```

The benchmark suite includes:
- **Direct comparison** with SQLite on equivalent operations
- **Microbenchmarks** measuring CPU time, memory usage, and throughput
- **SpeedTest1 subset** based on SQLite's official benchmark
- **Performance analysis** tools integration (Cachegrind, Instruments)

See `benchmark/README.md` for detailed benchmarking documentation.

## Performance Characteristics

### Benchmarks vs SQLite (Measured Results)

| Operation | RistrettoDB Time | SQLite Time | Speedup |
|-----------|------------------|-------------|---------|
| Sequential INSERT (10K rows) | 8.03 ms | 23.30 ms | **2.90x** |
| Random INSERT (1K rows) | 0.78 ms | 1.58 ms | **2.03x** |
| Full table scan | 0.01 ms | 0.01 ms | 0.42x |
| SELECT with WHERE | 0.01 ms | 0.00 ms | 0.50x |
| **Overall Performance** | **8.83 ms** | **24.89 ms** | **2.82x** |

*Benchmarked on Apple Silicon with clang -O3 -march=native. SQLite configured with synchronous=OFF, journal_mode=OFF for fair comparison.*

### When to Use RistrettoDB

**Good for:**
- Append-only data logging and analytics
- Time-series data collection
- Event sourcing systems
- Embedded applications with predictable data patterns
- Read-heavy workloads with simple queries
- Applications requiring minimal memory footprint
- Systems where SQL subset is sufficient
- Performance-critical data processing

**Not suitable for:**
- Applications requiring UPDATE or DELETE operations
- Complex SQL queries (JOINs, subqueries)
- Concurrent write-heavy workloads
- Applications requiring ACID transactions
- Large-scale multi-user databases
- Applications needing schema flexibility

## Current Limitations

- No UPDATE or DELETE operations (insert-only database)
- No JOINs or subqueries
- No transactions or concurrency control
- Single-threaded operation only
- Limited to fixed schema per table
- No ALTER TABLE support
- Text fields limited to 255 characters
- No foreign keys or constraints

## Development

### Project Structure

```
RistrettoDB/
├── src/           # Source files
│   ├── main.c     # CLI REPL
│   ├── db.c       # Top-level API
│   ├── pager.c    # Memory-mapped storage
│   ├── storage.c  # Row format and table scanning
│   ├── btree.c    # B+Tree implementation
│   ├── parser.c   # SQL parser
│   ├── query.c    # Query execution
│   ├── simd.c     # SIMD optimizations
│   └── util.c     # Utilities
├── include/       # Header files
├── tests/         # Test suite
├── bin/          # Built binaries
└── build/        # Build artifacts
```

### Contributing

1. Focus on performance over features
2. Maintain the minimal SQL subset
3. Ensure zero-copy principles
4. Add comprehensive tests
5. Document performance implications

## License

MIT License - see LICENSE file for details.

## Inspiration

RistrettoDB is inspired by:
- SQLite's embedded approach
- DuckDB's vectorized execution
- ClickHouse's columnar optimizations
- The principle that constraints enable performance<|MERGE_RESOLUTION|>--- conflicted
+++ resolved
@@ -1,13 +1,9 @@
 # RistrettoDB
 ![ristretto Logo](ristretto_logo.png)
 
-<<<<<<< HEAD
 > "Bygget på koffein og høy hastighet!"
 
-A tiny, blazingly fast, embeddable append-only SQL engine written in C, designed to outperform SQLite in narrowly optimized scenarios.
-=======
 A tiny, blazingly fast, embeddable append-only SQL engine written in C that delivers **2.82x performance improvement** over SQLite for specialized workloads.
->>>>>>> 267306ad
 
 ## What is RistrettoDB?
 
